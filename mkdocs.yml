--- conflicted
+++ resolved
@@ -81,7 +81,6 @@
         - AgentWorkflowEngine for Episode Rollout: core-concepts/workflow-engine.md
         - AgentTrainer for RL Training: core-concepts/training.md
         - RL Algorithms for Agents: core-concepts/rl-algos.md
-<<<<<<< HEAD
         - SDK Overview: core-concepts/sdk.md
       - Examples:
         - Training a LangGraph Search Agent using the rLLM SDK: examples/sdk_langgraph_rag.md
@@ -89,9 +88,7 @@
         - VLM Training on Geo3k dataset: examples/vlm.md
         - Joint Training of Solver-Judge Workflow: examples/solver_judge.md
         - LoRA Training in rLLM (with verl): examples/gsm8k_lora.md
-=======
         - Eval Protocol Integration: core-concepts/eval-protocol.md
->>>>>>> cd4bb292
       - References:
         - Examples: examples/index.md
         - API Reference: api/index.md
@@ -107,11 +104,8 @@
       - AgentWorkflowEngine for Episode Rollout: core-concepts/workflow-engine.md
       - AgentTrainer for RL Training: core-concepts/training.md
       - RL Algorithms for Agents: core-concepts/rl-algos.md
-<<<<<<< HEAD
       - SDK Overview: core-concepts/sdk.md
-=======
       - Eval Protocol Integration: core-concepts/eval-protocol.md
->>>>>>> cd4bb292
   - Examples:
       - Overview: examples/index.md
       - Math Agent with rLLM SDK: examples/sdk_math.md
