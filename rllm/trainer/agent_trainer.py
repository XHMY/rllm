--- conflicted
+++ resolved
@@ -3,13 +3,6 @@
 import ray
 
 from rllm.data import Dataset
-<<<<<<< HEAD
-=======
-from rllm.trainer.verl.ray_runtime_env import get_ppo_ray_runtime_env
-from rllm.trainer.verl.train_agent_ppo import TaskRunner
-from rllm.trainer.verl.train_workflow_pipeline import PipelineTaskRunner
-from verl.trainer.constants_ppo import get_ppo_ray_runtime_env as get_fireworks_ray_runtime_env
->>>>>>> ef6451fb
 
 
 class AgentTrainer:
@@ -33,11 +26,7 @@
         config: dict[str, Any] | list[str] | None = None,
         train_dataset: Dataset | None = None,
         val_dataset: Dataset | None = None,
-<<<<<<< HEAD
-        backend: str = "verl",
-=======
-        backend: Literal["verl", "fireworks"] = "verl",
->>>>>>> ef6451fb
+        backend: Literal["verl", "fireworks", "tinker"] = "verl",
     ):
         """
         Initialize the AgentTrainer.
@@ -56,12 +45,8 @@
             val_dataset: Optional validation dataset to use
             backend: Training backend to use ('verl' or 'fireworks'). Default is 'verl'
         """
-<<<<<<< HEAD
-        if workflow_class is not None:
-=======
         # Validate backend
-        if backend not in ["verl", "fireworks"]:
-            raise ValueError(f"backend must be either 'verl' or 'fireworks', got '{backend}'")
+        assert backend in ["verl", "fireworks", "tinker"], f"Unsupported backend: {backend}, must be one of ['verl', 'fireworks', 'tinker']"
 
         self.backend = backend
 
@@ -73,23 +58,14 @@
                 raise ValueError("The 'fireworks' backend does not support agent_args or env_args. Use workflow_args to configure the workflow.")
 
         if workflow_class is not None and config is not None and hasattr(config, "rllm") and hasattr(config.rllm, "workflow") and config.rllm.workflow.use_workflow:
->>>>>>> ef6451fb
             if agent_class is not None:
-                raise ValueError(
-                    "agent_class is not supported when using workflow, instead use workflow_args['agent_cls']"
-                )
+                raise ValueError("agent_class is not supported when using workflow, instead use workflow_args['agent_cls']")
             if agent_args is not None:
-                raise ValueError(
-                    "agent_args is not supported when using workflow, instead use workflow_args['agent_args']"
-                )
+                raise ValueError("agent_args is not supported when using workflow, instead use workflow_args['agent_args']")
             if env_class is not None:
-                raise ValueError(
-                    "env_class is not supported when using workflow, instead use workflow_args['env_cls']"
-                )
+                raise ValueError("env_class is not supported when using workflow, instead use workflow_args['env_cls']")
             if env_args is not None:
-                raise ValueError(
-                    "env_args is not supported when using workflow, instead use workflow_args['env_args']"
-                )
+                raise ValueError("env_args is not supported when using workflow, instead use workflow_args['env_args']")
 
         self.workflow_class = workflow_class
         self.workflow_args = workflow_args or {}
@@ -104,21 +80,16 @@
         self.val_dataset = val_dataset
         self.backend = backend
 
-        assert self.backend in [
-            "verl", "tinker"
-        ], f"Unsupported backend: {self.backend}, must be one of ['verl', 'tinker']"
-
-        if train_dataset is not None and self.config is not None and hasattr(
-                self.config, "data"):
+        if train_dataset is not None and self.config is not None and hasattr(self.config, "data"):
             self.config.data.train_files = train_dataset.get_verl_data_path()
-        if val_dataset is not None and self.config is not None and hasattr(
-                self.config, "data"):
+        if val_dataset is not None and self.config is not None and hasattr(self.config, "data"):
             self.config.data.val_files = val_dataset.get_verl_data_path()
 
     def train(self):
-<<<<<<< HEAD
         if self.backend == "verl":
             self._train_verl()
+        elif self.backend == "fireworks":
+            self._train_fireworks()
         elif self.backend == "tinker":
             self._train_tinker()
 
@@ -147,37 +118,21 @@
         trainer.fit_agent()
 
     def _train_verl(self):
-        from rllm.trainer.verl.ray_runtime_env import get_ppo_ray_runtime_env
-        from rllm.trainer.verl.train_agent_ppo import TaskRunner
-=======
-        """
-        Start the training process using the specified backend.
-        """
-        if self.backend == "verl":
-            self._train_with_verl()
-        elif self.backend == "fireworks":
-            self._train_with_fireworks()
-        else:
-            raise ValueError(f"Unknown backend: {self.backend}")
-
-    def _train_with_verl(self):
         """
         Train using the standard verl backend.
         Supports both workflow-based and agent/env-based training.
         """
->>>>>>> ef6451fb
+        from rllm.trainer.verl.ray_runtime_env import get_ppo_ray_runtime_env
+        from rllm.trainer.verl.train_agent_ppo import TaskRunner
+
         # Check if Ray is not initialized
         if not ray.is_initialized():
             # read off all the `ray_init` settings from the config
             if self.config is not None and hasattr(self.config, "ray_init"):
-                ray_init_settings = {
-                    k: v
-                    for k, v in self.config.ray_init.items() if v is not None
-                }
+                ray_init_settings = {k: v for k, v in self.config.ray_init.items() if v is not None}
             else:
                 ray_init_settings = {}
-            ray.init(runtime_env=get_ppo_ray_runtime_env(),
-                     **ray_init_settings)
+            ray.init(runtime_env=get_ppo_ray_runtime_env(), **ray_init_settings)
 
         runner = TaskRunner.remote()
 
@@ -190,19 +145,22 @@
                 env_class=self.env_class,
                 agent_args=self.agent_args,
                 env_args=self.env_args,
-<<<<<<< HEAD
-            ))
-=======
             )
         )
 
-    def _train_with_fireworks(self):
+    def _train_fireworks(self):
         """
         Train using the fireworks (pipeline) backend.
         Optimized for workflow-based training with the Fireworks API.
         """
         if not ray.is_initialized():
+            # TODO: check whether we need a separate function to retrieve the runtime environment (for fireworks)
+            from verl.trainer.constants_ppo import get_ppo_ray_runtime_env as get_fireworks_ray_runtime_env
+
             ray.init(runtime_env=get_fireworks_ray_runtime_env(), num_cpus=self.config.ray_init.num_cpus)
+
+        # Lazy import to avoid requiring fireworks package for users who don't use it
+        from rllm.trainer.verl.train_workflow_pipeline import PipelineTaskRunner
 
         runner = PipelineTaskRunner.remote()
 
@@ -212,5 +170,4 @@
                 workflow_class=self.workflow_class,
                 workflow_args=self.workflow_args,
             )
-        )
->>>>>>> ef6451fb
+        )