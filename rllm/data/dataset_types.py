--- conflicted
+++ resolved
@@ -45,13 +45,10 @@
         CODE_CONTESTS = "CODE_CONTESTS"
         LIVECODEBENCH = "LIVECODEBENCH"
         LEETCODE = "LEETCODE"
-<<<<<<< HEAD
+        HUMANEVALPLUS = "HUMANEVALPLUS"
     
     class Web(enum.Enum):
         GAIA = "GAIA"
-=======
-        HUMANEVALPLUS = "HUMANEVALPLUS"
->>>>>>> 18b9e741
 
 
 Dataset = Union[TrainDataset, TestDataset]
