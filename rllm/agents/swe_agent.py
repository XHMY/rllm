--- conflicted
+++ resolved
@@ -7,17 +7,8 @@
 except ImportError:
     SWEAction = None
 
-<<<<<<< HEAD
 from rllm.agents.agent import Action, BaseAgent, Step, Trajectory
 from rllm.agents.system_prompts import SWE_SYSTEM_PROMPT, SWE_SYSTEM_PROMPT_FN_CALL, SWE_USER_PROMPT, SWE_USER_PROMPT_FN_CALL, SWEAGENT_SYSTEM_PROMPT, SWEAGENT_USER_PROMPT
-
-TOKEN_WARNING_THRESHOLD = 28000
-=======
-from r2egym.agenthub.action import Action
-from rllm.agents.system_prompts import SWE_SYSTEM_PROMPT, SWE_USER_PROMPT, \
-    SWE_SYSTEM_PROMPT_FN_CALL, SWE_USER_PROMPT_FN_CALL, SWEAGENT_SYSTEM_PROMPT, SWEAGENT_USER_PROMPT
-from rllm.agents.agent import BaseAgent, Step, Trajectory
->>>>>>> eedef824
 
 TOKEN_WARNING_THRESHOLD = 28000
 
@@ -66,20 +57,12 @@
 logger = logging.getLogger(__name__)
 
 
-<<<<<<< HEAD
 class SWEAgent(BaseAgent):
-=======
->>>>>>> eedef824
     def __init__(self, use_fn_calling: bool = False, format_model_response: bool = False, scaffold: str = "r2egym"):
         self.use_fn_calling = use_fn_calling
         self.format_model_response = format_model_response
         self.scaffold = scaffold
         assert scaffold in ["r2egym", "sweagent"], f"Invalid scaffold: {scaffold}, must be one of ['r2egym', 'sweagent']"
-<<<<<<< HEAD
-
-=======
-        
->>>>>>> eedef824
         self.system_prompt = SWE_SYSTEM_PROMPT_FN_CALL if use_fn_calling else SWE_SYSTEM_PROMPT
         if scaffold == "sweagent":
             self.system_prompt = SWEAGENT_SYSTEM_PROMPT
