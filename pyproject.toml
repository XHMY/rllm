--- conflicted
+++ resolved
@@ -50,16 +50,11 @@
     "PyYAML",
     "pydantic",
     "wrapt",
-<<<<<<< HEAD
     "asgiref>=3.7.0",
     "wandb",
 ]
 
 [project.optional-dependencies]
-=======
-    "asgiref>=3.7.0",  # Async/sync conversion utilities
-    "wandb",
->>>>>>> 2fb1f794
 
 dev = [
     "pytest",
@@ -71,7 +66,6 @@
     "mkdocstrings[python]>=0.24.0",
     "mkdocs-autorefs>=0.5.0",
     "pymdown-extensions>=10.0.0",
-<<<<<<< HEAD
 ]
 
 verl = [
@@ -81,17 +75,12 @@
     "vllm>=0.10.2,<=0.11.0",
     "flash-attn>=2.8.1",
     "qwen-vl-utils",
-=======
-    
-    # Sdk
+]
+
+sdk = [
     "litellm[proxy]",
     "aiosqlite",
     "asgiref",
-
-    # Tinker
-    "tinker",
-    "tinker-cookbook @ git+https://github.com/thinking-machines-lab/tinker-cookbook.git#egg=tinker-cookbook",
->>>>>>> 2fb1f794
 ]
 
 tinker = [
