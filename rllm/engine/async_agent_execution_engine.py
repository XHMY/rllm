import asyncio
import contextlib
import uuid
import concurrent.futures
import time
import traceback
import uuid
import time
from concurrent.futures import ThreadPoolExecutor

import openai
import torch

from rllm.agents.utils import (
    convert_messages_to_tokens_and_masks,
    get_recent_assistant_user_messages,
)
from rllm.engine.agent_execution_engine import AgentExecutionEngine
from rllm.environments.env_utils import (
    compute_mc_return,
    compute_trajectory_reward,
)
from rllm.misc import colorful_print
from rllm.parser.chat_template.parser import ChatTemplateParser
from rllm.router.router import Router
from rllm.agents.utils import get_recent_assistant_user_messages, convert_messages_to_tokens_and_masks
from rllm.router.router import Router
import torch
import uuid
from typing import List, Dict
from collections import defaultdict


class StatusTracker:
    def __init__(self):
        self.trackers = defaultdict(set)

    @contextlib.contextmanager
    def track(self, key, value):
        """Track a value under a specific key."""
        try:
            self.trackers[key].add(value)
            yield
        finally:
            self.trackers[key].discard(value)

    def get_tracked(self, key):
        """Get all currently tracked values for a key."""
        return self.trackers[key]


status_tracker = StatusTracker()

from openai.types import Completion

class AsyncAgentExecutionEngine(AgentExecutionEngine):
    def __init__(
        self,
        rollout_engine,
        engine_name,
        tokenizer,
        config,
        agents=[],
        envs=[],
        model_path="",
        n_parallel_agents=None,
        trajectory_timeout=None,
        gamma=0.5,
        api_retries=3,
        retry_limit=1,
        max_steps=5,
        max_response_length=8192,
        max_prompt_length=1024,
        agent_class=None,
        env_class=None,
        agent_args={},
        rollout_engine_args={},
        env_args={},
        max_workers=64,
        enforce_max_prompt_length=False,  # If enabled, applies max_prompt check per step
        **kwargs,
    ):
        self.config = config
        self.rollout_engine = rollout_engine
        self.tokenizer = tokenizer
        self.engine_name = engine_name
        self.n_parallel_agents = n_parallel_agents
        self.model_path = model_path

        # For interaction
        self.gamma = gamma
        self.retry_limit = retry_limit
        self.api_retries = api_retries
        self.max_steps = max_steps
        self.agent_args = agent_args
        self.max_response_length = max_response_length
        self.max_prompt_length = max_prompt_length
        self.enforce_max_prompt_length = enforce_max_prompt_length

        self.agent_class = agent_class
        self.agent_args = agent_args
        self.agents = agents
        self.env_class = env_class
        self.env_args = env_args
        self.envs = envs
        
        self.trajectory_timeout = trajectory_timeout
        if not trajectory_timeout:
            self.trajectory_timeout = int(1e9)


        assert all(type(env).is_multithread_safe() for env in self.envs), "All environments must be multithread safe for async engine"
        # rollout engine args
        self.rollout_engine_args = rollout_engine_args
        self.sampling_params = kwargs.get("sampling_params", None)

        self.server_addresses = getattr(self.rollout_engine, "server_addresses", None)

        if self.engine_name == "openai":
            from openai import AsyncOpenAI
            self.client = AsyncOpenAI(**self.rollout_engine_args)
        elif self.engine_name == "verl":
            # All generation is done via scheduler. Currently only works for verl
            self.router = Router(config=self.config, tokenizer=self.tokenizer, addresses=self.server_addresses)

        # Create a thread pool executor for environment interactions (i.e. step, reset, close)
        self.executor = concurrent.futures.ThreadPoolExecutor(max_workers=max_workers)
        self.chat_template_parser = ChatTemplateParser.get_parser(self.tokenizer, enable_thinking=self.config.agent.enable_thinking)

    async def get_model_response(self, prompt, application_id, **kwargs):
        """
        Compute model response asynchronously based on the engine type.
        
        This function is multithread safe and routes the request to the appropriate
        engine-specific handler.
        
        Args:
            prompt: The input prompt to send to the model
            application_id: Unique identifier for the application
            **kwargs: Additional arguments to pass to the model
            
        Returns:
            The model's response text
            
        Raises:
            NotImplementedError: If the engine type is not supported
        """
        if self.engine_name == "openai":
            return await self._get_openai_async(prompt, application_id, **kwargs)
        elif self.engine_name == "verl":
            return await self._get_verl_async(prompt, application_id, **kwargs)
        else:
            raise NotImplementedError(f"Engine type '{self.engine_name}' not supported")

    async def _get_verl_async(self, prompt, application_id, **kwargs):
        batch = self._convert_prompt_verl([prompt], **kwargs)
    
        if 'max_tokens' in kwargs:
            batch.meta_info['max_tokens'] = kwargs['max_tokens']

        output = await self.router.generate_sequences(batch, **kwargs)
        
        attn = output.batch["attention_mask"][0, self.max_prompt_length:]
        tokens = output.batch["responses"][0]

        # Find last index where attention == 1
        non_pad_indices = (attn == 1).nonzero(as_tuple=True)[0]
        if len(non_pad_indices) == 0:
            trimmed = tokens[:0]  # empty
        else:
            last_valid_idx = non_pad_indices[-1].item()
            trimmed = tokens[:last_valid_idx + 1]  # include the last valid token

        response = self.tokenizer.decode(trimmed, skip_special_tokens=False)

        pad_token = self.tokenizer.pad_token
        eos_token = self.tokenizer.eos_token
        response = response.replace(pad_token, "").replace(eos_token, "")
        return response

    # async def _get_openai_async(self, prompt, _, **kwargs):
    #     """
    #     Get action from OpenAI API asynchronously with retry logic.
        
    #     Args:
    #         prompt: The input prompt in chat completions format
    #         application_id: Unique identifier for the application (unused for OpenAI)
    #         **kwargs: Additional arguments to pass to the OpenAI API
            
    #     Returns:
    #         The response from OpenAI API
    #     """
    #     async def get_response(prompt: List[Dict[str, str]]):
    #         retries = self.api_retries
    #         while retries > 0:
    #             try:
    #                 response = await self.client.chat.completions.create(
    #                     messages=prompt,
    #                     **self.sampling_params,
    #                     **kwargs,
    #                 )
    #                 return response
    #             except openai.RateLimitError:
    #                 retries -= 1
    #                 if retries == 0:
    #                     return "Error: Rate limit reached and retries exhausted."
    #                 print("Sleep for 5 seconds for API limit.")
    #                 await asyncio.sleep(5)
    #             except Exception as e:
    #                 print("Error: ", e)
    #                 return f"Error processing content: {e}"

    #     response = await get_response(prompt)
    #     return response

    async def _get_openai_async(self, prompt, _, **kwargs):
        """
        Get action from OpenAI API asynchronously with retry logic.
        
        Args:
            prompt: The input prompt in text format for completions API
            application_id: Unique identifier for the application (unused for OpenAI)
            **kwargs: Additional arguments to pass to the OpenAI API
            
        Returns:
            The response from OpenAI API
        """
        async def get_response(prompt_text: str):
            retries = self.api_retries
            while retries > 0:
                try:
                    response = await self.client.completions.create(
                        prompt=prompt_text,
                        timeout=3600,
                        **self.sampling_params,
                        **kwargs,
                    )
                    return response
                except openai.RateLimitError:
                    retries -= 1
                    if retries == 0:
                        return "Error: Rate limit reached and retries exhausted."
                    print("Sleep for 5 seconds for API limit.")
                    await asyncio.sleep(5)
                except Exception as e:
                    print("Error: ", e)
                    return f"Error processing content: {e}"

        # If prompt is in chat format, convert it to text format
        prompt_text = prompt
        if isinstance(prompt, list) and all(isinstance(msg, dict) for msg in prompt):
            prompt_text = self.chat_template_parser.parse(prompt, add_generation_prompt=True, is_first_msg=True)

        response = await get_response(prompt_text)
        if isinstance(response, Completion):
            response = response.choices[0].text
        return response


    async def run_agent_trajectory_async(
        self, idx, application_id, task=None, seed=0, mode="Text", **kwargs
    ):
        """Run a single agent's trajectory asynchronously"""
        agent = self.agents[idx]
        env = self.envs[idx]
        env_id = env.env_id

        # Initialize trajectory for this task.
        trajectory = []
        termination_reason = None
        prompt_token_len = 0
        prompt_tokens = []
        response_token_len = 0
        response_tokens = []
        response_masks = []
        total_time = 0

        # for step return
        episode_steps = []

        # Reset environment with the task using the executor
        loop = asyncio.get_event_loop()
<<<<<<< HEAD
        with status_tracker.track("reset", env_id):
            observation, info = await loop.run_in_executor(self.executor, lambda: env.reset(task) if task else env.reset())
=======
        observation, info = await loop.run_in_executor(self.executor, lambda: env.reset(task=task) if task else env.reset())
>>>>>>> cc7435a6
        info['max_steps'] = self.max_steps

        # Reset agent
        agent.reset()
        # Update agent internal state from environment.
        agent.update_from_env(
            observation=observation,  # Raw observation from environment
            reward=0.0,
            done=False,
            info=info,
        )
        messages = agent.chat_completions
        prompt_tokens, _ = convert_messages_to_tokens_and_masks(messages,
                                                                tokenizer=self.tokenizer,
                                                                parser=self.chat_template_parser,
                                                                contains_first_msg=True,
                                                                contains_generation_msg=True)
        prompt_token_len = len(prompt_tokens)
        # Note, this should never happen!
        if prompt_token_len > self.max_prompt_length:
            agent.reset()
            raise Exception(
                f"Trajectory {idx}: initial prompt length already exceeded max_prompt_length, retrying"
            )

        for step_idx in range(self.max_steps):
            print(f"Trajectory {idx}, Step {step_idx}/{self.max_steps}")
            # Get action from agent
            prompt_messages = agent.prompt.copy()
            # Max remaining tokens left for the response
            # For enforced max prompt at each step, no need to deduct here
            if not self.enforce_max_prompt_length:
                max_tokens = self.max_response_length - response_token_len
            else:
                max_tokens = self.max_response_length

                # since max prompt is enforced, we filter out too long prompts.
                prompt_str = self.chat_template_parser.parse(prompt_messages, add_generation_prompt=True, is_first_msg=True)
                prompt_len = len(self.tokenizer.encode(prompt_str, add_special_tokens=False))
                if prompt_len > self.max_prompt_length:
                    termination_reason = "PROMPT_TRUNCATION"
                    break
                
            kwargs['max_tokens'] = max_tokens
            
            start_time = time.time()
<<<<<<< HEAD
            with status_tracker.track("get_model_response", env_id):
                response = await self.get_model_response(
                    chat_completions_messages,
                    application_id,
                    tokenizer=self.tokenizer,
                    parser=self.chat_template_parser,
                    contains_first_msg=True,
                    contains_generation_msg=True,
                )
=======
            response = await self.get_model_response(
                prompt_messages,
                application_id,
                **kwargs
            )
>>>>>>> cc7435a6

            # Update steps
            prompt_response_pair = {
                "prompt": self.chat_template_parser.parse(prompt_messages, add_generation_prompt=True, is_first_msg=True),
                "response": response,
            }
            episode_steps.append(prompt_response_pair)

            # Update agent with model response
            total_time += time.time() - start_time
            agent.update_from_model(response)

            # Fetch action from agent's internal state.
            cur_state = agent.get_current_state()
            action = cur_state.action
            # Take step in environment using the executor
            start_time = time.time()
            with status_tracker.track("step", env_id):
                next_observation, reward, done, info = await loop.run_in_executor(self.executor, env.step, action)
            total_time += time.time() - start_time
            info['max_steps'] = self.max_steps
            # Update agent internal state.
            agent.update_from_env(
                observation=next_observation,
                reward=reward,
                done=done,
                info=info,
            )

            chat_completions_messages = agent.chat_completions
            assistant_message, env_messages = get_recent_assistant_user_messages(chat_completions_messages)

            assistant_msg_tokens, assistant_msg_masks = convert_messages_to_tokens_and_masks([assistant_message],
                                                                                            tokenizer= self.tokenizer,
                                                                                            parser=self.chat_template_parser,
                                                                                            contains_first_msg=False,
                                                                                            contains_generation_msg=False)
            env_msg_tokens, env_msg_masks = convert_messages_to_tokens_and_masks(env_messages,
                                                                                tokenizer=self.tokenizer,
                                                                                parser=self.chat_template_parser,
                                                                                contains_first_msg=False,
                                                                                contains_generation_msg=True)
            # Update repsonse token length
            response_token_len += len(assistant_msg_tokens) + len(env_msg_tokens)
            # Reached maximum number of tokens for the trajectory
            if not self.enforce_max_prompt_length and response_token_len >= self.max_response_length:
                # Truncation length
                truncation_length = self.max_response_length - response_token_len
                # Truncate the response and masks
                truncated_response_tokens = (assistant_msg_tokens + env_msg_tokens)[
                    :truncation_length
                ]
                truncated_response_masks = (assistant_msg_masks + env_msg_masks)[
                    :truncation_length
                ]
                # Update token collections
                response_tokens.extend(truncated_response_tokens)
                response_masks.extend(truncated_response_masks)

                cur_step = agent.get_current_state()
                if response_token_len - len(env_msg_tokens) > self.max_response_length and not hasattr(env, 'compute_final_reward'):
                    cur_step.reward = 0.0
                cur_step.done = True
                termination_reason = "TRUNCATION"
                # handle returning
                break

            # Update the token version of trajectory
            response_tokens.extend(assistant_msg_tokens)
            response_masks.extend(assistant_msg_masks)
            observation = next_observation

            if total_time >= self.trajectory_timeout:
                termination_reason = "TIMEOUT"
                cur_step = agent.get_current_state()
                done = True
                cur_step.done = done
                break


            # Check if episode is done
            if done:
                termination_reason = "ENV_DONE"
                break

            response_tokens.extend(env_msg_tokens)
            response_masks.extend(env_msg_masks)

            if step_idx == self.max_steps - 1:
                termination_reason = "MAX_STEPS"

        if hasattr(env, 'compute_final_reward'):
            cur_step = agent.get_current_state()
            reward = await loop.run_in_executor(self.executor, env.compute_final_reward)
            cur_step.reward = reward
        # Closing environment using the executor.
        with status_tracker.track("close", env_id):
            await loop.run_in_executor(self.executor, env.close)
        self.envs[idx] = None
        
        if termination_reason:
            if reward > 0:
                color = "green"
            else:
                color = "yellow"
            colorful_print(
                f"Trajectory {idx} completed due to: {termination_reason}. Reward is {reward}. \n",
                color,
            )
        trajectory = agent.trajectory 
        # Aggregate final trajectory statistics
        compute_trajectory_reward(trajectory)
        compute_mc_return(trajectory, gamma=self.gamma)

        if mode == "Text":
            return trajectory
        elif mode == "Token":
            token_result = {
                "prompt_tokens": torch.tensor(prompt_tokens, dtype=torch.long),
                "response_tokens": torch.tensor(response_tokens, dtype=torch.long),
                "response_masks": torch.tensor(response_masks, dtype=torch.long),
                "training_reward": agent.compute_training_reward(trajectory) if hasattr(agent, "compute_training_reward") else trajectory.steps[-1].reward,
                "environment_reward": trajectory.reward,
                "idx": env.idx,
            }
            return token_result
        elif mode == "Conversation":
            return agent.chat_completions
        elif mode == "Step":
            steps_result = {
                "steps": episode_steps,
                "training_reward": agent.compute_training_reward(trajectory) if hasattr(agent, "compute_training_reward") else trajectory.steps[-1].reward,
                "environment_reward": trajectory.reward,
                "idx": env.idx,
                "mc_returns": [step.mc_return for step in trajectory.steps][:len(episode_steps)],
            }            
            return steps_result

    async def run_agent_trajectory_with_retry(
        self, idx, application_id, seed=0, mode="Text", **kwargs
    ):
        for _ in range(self.retry_limit):
            try:
                return await self.run_agent_trajectory_async(
                    idx, application_id=application_id, seed=seed, mode=mode, **kwargs
                )
            except Exception:
                traceback.print_exc()
                continue
        traceback.print_exc()
        raise Exception(f"Trajectory {idx} cannot complete. Please check the log message")

    async def trajectory_generator(
        self,
        reset_seed=0,
        timing_raw={},
        mode="Text",
        **kwargs
    ):
        assert all(type(env).is_multithread_safe() for env in self.envs), "All environments must be multithread safe for async engine"
        
        max_concurrency = self.n_parallel_agents
        self.executor = ThreadPoolExecutor(max_workers=max_concurrency)

        if self.engine_name == "verl":
            if self.config.actor_rollout_ref.rollout.mode == "async":
                self.rollout_engine.wake_up()
            else:
                self.router.__enter__()

        #semaphore = asyncio.Semaphore(max_concurrency)
        async def launch_one_trajectory_task(env_idx: int):
            try:
                #await semaphore.acquire()
                application_id = str(uuid.uuid4())                
                result = await self.run_agent_trajectory_with_retry(
                    idx=env_idx,
                    application_id=application_id,
                    seed=reset_seed, # or current_seed
                    mode=mode,
                    **kwargs,
                )
                #semaphore.release()
            except Exception as e:
                import traceback
                traceback.print_exc()
                raise e
            return result
        # Create all N conceptual tasks. Their execution will be throttled by the semaphore
        # and the availability of agent/env indices.
        tasks_to_run = [
            launch_one_trajectory_task(i) for i in range(len(self.envs))
        ]

        tasks_completed = 0
        for coro in asyncio.as_completed(tasks_to_run):
            try:
                result = await coro
                tasks_completed += 1
                colorful_print(f"Number of Trajectories {tasks_completed}/{len(self.envs)} completed", "cyan")
                yield result
            except Exception as e:
                raise e
        
        if self.engine_name == "verl":
            if self.config.actor_rollout_ref.rollout.mode == "async":
                self.rollout_engine.sleep()
            else:
                self.router.__exit__()
        
        self.executor.shutdown(wait=False)

    async def execute_tasks(self, tasks):
        """
        Run asynchronous interactions between the agent and environment where each agent
        has its own environment instance and can proceed independently.
        
        Args:
            tasks: List of tasks to process
            max_concurrent: Maximum number of concurrent tasks to process (defaults to self.n_parallel_agents)
            
        Returns:
            A list of trajectories, one for each task.
        """

        max_concurrent = self.n_parallel_agents
        
        # Initialize results list to store trajectories for all tasks
        all_trajectories = {}
        
        # Create a queue of tasks to process
        task_queue = list(enumerate(tasks))
        semaphore = asyncio.Semaphore(max_concurrent)
        index_queue = asyncio.Queue(maxsize=max_concurrent)
        for i in range(max_concurrent):
            index_queue.put_nowait(i)

        async def sem_wrapper(task_id, task):
            async with semaphore:
                # Get an available index
                index = await index_queue.get()
                try:
                    res = await self.run_agent_trajectory_async(index, task_id, task)
                    return task_id, res
                finally:
                    # Put the index back in the queue when done
                    await index_queue.put(index)
        
        # Create a queue of tasks to process
        task_queue = list(enumerate(tasks))
        # Run all tasks concurrently
        results = await asyncio.gather(*[sem_wrapper(task_id, task) for task_id, task in task_queue])
        
        all_trajectories = {task_id: trajectory for task_id, trajectory in results}
        ordered_trajectories = [all_trajectories[i] for i in range(len(all_trajectories))]
        return ordered_trajectories

    async def execute_browsergym_tasks(self, tasks, save_dir=None):
        """
        Run asynchronous interactions between the agent and environment where each agent
        has its own environment instance and can proceed independently.

        Args:
            tasks: List of tasks to process
            max_concurrent: Maximum number of concurrent tasks to process (defaults to self.n_parallel_agents)

        Returns:
            A list of trajectories, one for each task.
        """
        from browser_pilot.entrypoint.client import CloudClient
        from rllm.environments.browsergym.browsergym import BrowserGym

        max_concurrent = self.n_parallel_agents

        # Initialize results list to store trajectories for all tasks
        all_trajectories = {}

        # Create a queue of tasks to process
        task_queue = list(enumerate(tasks))
        semaphore = asyncio.Semaphore(max_concurrent)
        index_queue = asyncio.Queue(maxsize=max_concurrent)
        for i in range(max_concurrent):
            index_queue.put_nowait(i)

        client = CloudClient(
            url="http://localhost:9999/send_and_wait",
            max_concurrency=self.n_parallel_agents,
        )

        async def monitor_status():
            trial = 0
            while True:
                await asyncio.sleep(60)
                print(
                    f"[Monitor] Index queue size: {index_queue.qsize()}\n"
                    f"[Monitor] Running tasks: {sorted(list(status_tracker.get_tracked('running')))}\n"
                    f"[Monitor] Exception tasks: {sorted(list(status_tracker.get_tracked('exception')))}\n"
                    f"[Monitor] Reset tasks: {sorted(list(status_tracker.get_tracked('reset')))}\n"
                    f"[Monitor] Close tasks: {sorted(list(status_tracker.get_tracked('close')))}\n"
                    f"[Monitor] Get model response tasks: {sorted(list(status_tracker.get_tracked('get_model_response')))}\n"
                    f"[Monitor] Step tasks: {sorted(list(status_tracker.get_tracked('step')))}\n",
                    flush=True,
                )
                if len(list(status_tracker.get_tracked("running"))) == 0:
                    trial += 1
                    if trial > 3:
                        break

        # Start the monitor status task
        asyncio.create_task(monitor_status())

        async def sem_wrapper(task_id, task):
            async with semaphore:
                # Get an available index
                index = await index_queue.get()
                env_index = task.split(".")[-1]
                try:
                    with status_tracker.track("running", env_index):
                        if self.envs[index] != None:
                            if hasattr(self.envs[index], "close"):
                                await asyncio.to_thread(self.envs[index].close)
                        self.envs[index] = None
                        self.envs[index] = BrowserGym(env_id=task, client=client)
                        env_id = self.envs[index].env_id
                        env_index = env_id.split(".")[-1]
                        res = await self.run_agent_trajectory(index, task_id)

                        print(
                            f"Saving trajectory to file {save_dir}/trajectory_{env_index}.json"
                        )
                        res.save(f"{save_dir}/trajectory_{env_index}.json")

                        # async def reset_webarena_instance():
                        #     response = requests.get("http://108.214.96.13:7565/reset")
                        #     print(f"Starting new WebArena instance... {response.text}")
                        #     timeout = 300
                        #     start_time = time.time()
                        #     ready = False
                        #     while time.time() - start_time < timeout:
                        #         response = requests.get(
                        #             "http://108.214.96.13:7565/status"
                        #         )
                        #         if "Ready for duty!" in response.text:
                        #             ready = True
                        #             break
                        #         await asyncio.sleep(1)

                        #     if not ready:
                        #         raise Exception("WebArena instance not ready")

                        #     return ready

                        # is_ready = False
                        # for trial in range(3):
                        #     is_ready = await reset_webarena_instance()
                        #     if is_ready:
                        #         break
                        #     else:
                        #         print(
                        #             f"WebArena instance not ready, retry {trial + 1}/3"
                        #         )
                        #         await asyncio.sleep(10)

                        # if not is_ready:
                        #     raise Exception("WebArena instance not ready")

                        return task_id, res
                except Exception as e:
                    with status_tracker.track("exception", env_index):
                        import traceback

                        print(f"Error in task {task_id}: {e}, {traceback.format_exc()}")
                        try:
                            if self.envs[index] != None:
                                if hasattr(self.envs[index], "close"):
                                    await asyncio.to_thread(self.envs[index].close)
                        except Exception as e:
                            print(f"Error in closing environment: {e}")
                        self.envs[index] = None
                finally:
                    # Put the index back in the queue when done
                    await index_queue.put(index)

        # Create a queue of tasks to process
        task_queue = list(enumerate(tasks))
        # Run all tasks concurrently
        results = await asyncio.gather(*[sem_wrapper(task_id, task) for task_id, task in task_queue])
        
        all_trajectories = {result[0]: result[1] for result in results if result is not None}
        ordered_trajectories = [all_trajectories[i] for i in range(len(all_trajectories))]
        return ordered_trajectories<|MERGE_RESOLUTION|>--- conflicted
+++ resolved
@@ -263,7 +263,7 @@
         """Run a single agent's trajectory asynchronously"""
         agent = self.agents[idx]
         env = self.envs[idx]
-        env_id = env.env_id
+        # env_id = env.env_id
 
         # Initialize trajectory for this task.
         trajectory = []
@@ -280,12 +280,7 @@
 
         # Reset environment with the task using the executor
         loop = asyncio.get_event_loop()
-<<<<<<< HEAD
-        with status_tracker.track("reset", env_id):
-            observation, info = await loop.run_in_executor(self.executor, lambda: env.reset(task) if task else env.reset())
-=======
         observation, info = await loop.run_in_executor(self.executor, lambda: env.reset(task=task) if task else env.reset())
->>>>>>> cc7435a6
         info['max_steps'] = self.max_steps
 
         # Reset agent
@@ -332,23 +327,11 @@
             kwargs['max_tokens'] = max_tokens
             
             start_time = time.time()
-<<<<<<< HEAD
-            with status_tracker.track("get_model_response", env_id):
-                response = await self.get_model_response(
-                    chat_completions_messages,
-                    application_id,
-                    tokenizer=self.tokenizer,
-                    parser=self.chat_template_parser,
-                    contains_first_msg=True,
-                    contains_generation_msg=True,
-                )
-=======
             response = await self.get_model_response(
                 prompt_messages,
                 application_id,
                 **kwargs
             )
->>>>>>> cc7435a6
 
             # Update steps
             prompt_response_pair = {
@@ -366,8 +349,8 @@
             action = cur_state.action
             # Take step in environment using the executor
             start_time = time.time()
-            with status_tracker.track("step", env_id):
-                next_observation, reward, done, info = await loop.run_in_executor(self.executor, env.step, action)
+            # with status_tracker.track("step", env_id):
+            next_observation, reward, done, info = await loop.run_in_executor(self.executor, env.step, action)
             total_time += time.time() - start_time
             info['max_steps'] = self.max_steps
             # Update agent internal state.
@@ -445,8 +428,8 @@
             reward = await loop.run_in_executor(self.executor, env.compute_final_reward)
             cur_step.reward = reward
         # Closing environment using the executor.
-        with status_tracker.track("close", env_id):
-            await loop.run_in_executor(self.executor, env.close)
+        # with status_tracker.track("close", env_id):
+        await loop.run_in_executor(self.executor, env.close)
         self.envs[idx] = None
         
         if termination_reason:
