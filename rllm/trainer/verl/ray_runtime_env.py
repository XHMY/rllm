--- conflicted
+++ resolved
@@ -8,6 +8,11 @@
         "VLLM_ALLOW_RUNTIME_LORA_UPDATING": "true",
         "CUDA_DEVICE_MAX_CONNECTIONS": "1",
         "VLLM_USE_V1": "1",
+        # To prevent hanging or crash during synchronization of weights between actor and rollout
+        # in disaggregated mode. See:
+        # https://docs.vllm.ai/en/latest/usage/troubleshooting.html?h=nccl_cumem_enable#known-issues
+        # https://github.com/vllm-project/vllm/blob/c6b0a7d3ba03ca414be1174e9bd86a97191b7090/vllm/worker/worker_base.py#L445
+        "NCCL_CUMEM_ENABLE": "0",
     },
     "worker_process_setup_hook": "rllm.patches.verl_patch_hook.setup",
 }
@@ -67,11 +72,6 @@
     env = PPO_RAY_RUNTIME_ENV["env_vars"].copy()
     env.update(_get_forwarded_env_vars())
     return {
-<<<<<<< HEAD
-        "env_vars": env_vars,
-        # "worker_process_setup_hook": PPO_RAY_RUNTIME_ENV["worker_process_setup_hook"],
-=======
         "env_vars": env,
         "worker_process_setup_hook": PPO_RAY_RUNTIME_ENV["worker_process_setup_hook"],
->>>>>>> ef6451fb
     }